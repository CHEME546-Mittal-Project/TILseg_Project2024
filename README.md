# TILseg


<<<<<<< HEAD
okay making a merge conflict
braden is so cool and awesome and likes to type out name despite the haters
Adding some text so I can understand branches -Ryan

=======
Adding some text so I can understand branches -Ryan

These are changes which are added by Braden Griebel

>>>>>>> f248091c

<|MERGE_RESOLUTION|>--- conflicted
+++ resolved
@@ -1,15 +1,13 @@
 # TILseg
 
 
-<<<<<<< HEAD
+
 okay making a merge conflict
 braden is so cool and awesome and likes to type out name despite the haters
-Adding some text so I can understand branches -Ryan
 
-=======
 Adding some text so I can understand branches -Ryan
 
 These are changes which are added by Braden Griebel
 
->>>>>>> f248091c
 
+
