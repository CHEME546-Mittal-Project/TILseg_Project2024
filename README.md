--- conflicted
+++ resolved
@@ -1,9 +1,6 @@
 # TILseg
 
-<<<<<<< HEAD
 Adding some text so I can understand branches -Ryan
 
-=======
 
-Abishek's change to the branch
->>>>>>> 3fb88179
+Abishek's change to the branch