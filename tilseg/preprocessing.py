--- conflicted
+++ resolved
@@ -1239,13 +1239,8 @@
     return patch_row_1
 
 
-<<<<<<< HEAD
-def preprocess(path, patches=6, sp_width=3, training=True, save_im=True,
-               max_tile_x=4000, max_tile_y=3000):
-=======
 def preprocess(path, patches=6, training=True, save_im=True,
                max_tile_x=4000, max_tile_y=3000,random_state = None):
->>>>>>> 0689df3a
     """
     The preprocess function that is called when running the
     code. Complete details are found in the README file. This
@@ -1275,15 +1270,9 @@
     if training:
         dataframe = main_preprocessing(path, training, save_im,
                                        max_tile_x, max_tile_y)
-<<<<<<< HEAD
-        plist = get_superpatch_patches(dataframe, patches, path)
-        spatch = superpatcher(plist, sp_width)
-        save_image(path, 'superpatch_training.tif', spatch)
-=======
         plist = get_superpatch_patches(dataframe, patches, path, random_state = random_state)
         output = superpatcher(plist)
         save_image(path, 'superpatch_training.tif', output)
->>>>>>> 0689df3a
 
     else:
         output = main_preprocessing(path, training, save_im, max_tile_x, max_tile_y)
